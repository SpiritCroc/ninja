--- conflicted
+++ resolved
@@ -555,11 +555,7 @@
              'thread_pool',
              'util',
              'version']:
-<<<<<<< HEAD
-    objs += cxx(name, order_only=src('frontend.pb.h'))
-=======
-    objs += cxx(name, variables=cxxvariables) 
->>>>>>> 5a784231
+    objs += cxx(name, order_only=src('frontend.pb.h'), variables=cxxvariables)
 if platform.is_windows():
     for name in ['subprocess-win32',
                  'includes_normalize-win32',
