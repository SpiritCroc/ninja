--- conflicted
+++ resolved
@@ -36,16 +36,11 @@
 
 // The version is stored as 4 bytes after the signature and also serves as a
 // byte order mark. Signature and version combined are 16 bytes long.
-<<<<<<< HEAD
 static constexpr StringPiece kFileSignature { "# ninjadeps\n", 12 };
 static_assert(kFileSignature.size() % 4 == 0,
               "file signature size is not a multiple of 4");
 static constexpr size_t kFileHeaderSize = kFileSignature.size() + 4;
-const int kCurrentVersion = 3;
-=======
-const char kFileSignature[] = "# ninjadeps\n";
 const int kCurrentVersion = 4;
->>>>>>> 5a784231
 
 // Record size is currently limited to less than the full 32 bit, due to
 // internal buffers having to have this size.
@@ -198,7 +193,7 @@
   return IsDepsRecordHeader(header) && RecordSizeInWords(header);
 }
 
-/// Split the v3 deps log into independently-parseable chunks using a heuristic.
+/// Split the v4 deps log into independently-parseable chunks using a heuristic.
 /// If the heuristic fails, we'll still load the file correctly, but it could be
 /// slower.
 ///
@@ -213,7 +208,7 @@
 ///    deps:
 ///     - uint32 size -- high bit is set
 ///     - int32 output_path_id
-///     - uint32 output_path_mtime
+///     - uint64 output_path_mtime
 ///     - int32 input_path_id[...] -- every remaining word is an input ID
 ///
 /// To split the deps log into chunks, look for uint32 words with the value
@@ -225,19 +220,24 @@
 ///    Android build typically has about 1 million nodes.
 ///  - It's unlikely to be part of a path checksum, because that would also
 ///    imply that we have at least 2 billion nodes.
-///  - It could be an mtime from 1901, which we rule out by looking for the
-///    mtime's deps size two words above the split candidate.
+///  - It could be the upper word of a mtime from 2262, or the lower word, which
+///    wraps every ~4s. We rule these out by looking for the mtime's deps size
+///    two or three words above the split candidate.
 ///
 /// This heuristic can fail in a few ways:
 ///  - We only find path records in the area we scan.
 ///  - The deps records all have >16K of dependencies. (Almost all deps records
 ///    I've seen in the Android build have a few hundred. Only a few have ~10K.)
-///  - The area contains only deps entries with an mtime from 1901 and one
-///    dependency.
+///  - All deps records with <16K of dependencies are preceded by something that
+///    the mtime check rejects:
+///     - A deps record with an mtime within a 524us span every 4s, with one
+///       dependency.
+///     - A deps record with an mtime from 2262, with one or two dependencies.
+///     - A path record containing "xx xx 0[0-7] 80" (little-endian) or "80 0[0-7] xx xx"
+///       (big-endian) as the last or second-to-last word. The "0[0-7]" is a
+///       control character, and "0[0-7] 80" is invalid UTF-8.
 ///
-/// Maybe we can add a delimiter to the log format and replace this code. I
-/// believe this heuristic can be adapted to work with the v4 format, which
-/// expands the mtime to 64-bits.
+/// Maybe we can add a delimiter to the log format and replace this code.
 static std::vector<std::pair<size_t, size_t>>
 SplitDepsLog(const uint32_t* table, size_t size, ThreadPool* thread_pool) {
   if (size == 0) return {};
@@ -248,14 +248,15 @@
 
   auto split_candidates = ParallelMap(thread_pool, blind_splits,
       [table](std::pair<size_t, size_t> chunk) {
-    // Skip the first two words to allow for the 1901 mtime check later on.
-    for (size_t index = chunk.first + 2; index < chunk.second; ++index) {
+    // Skip the first two words to allow for the mtime check later on.
+    for (size_t index = chunk.first + 3; index < chunk.second; ++index) {
       size_t this_header = table[index];
       if (!IsValidDepsRecordHeader(this_header)) continue;
       if ((this_header & 0xFFFF0000) != 0x80000000) continue;
 
-      // We've either found a deps record or a 1901 mtime (unlikely). If it's an
-      // mtime, the word two spaces back will be a valid deps size (0x800xxxxx).
+      // We've either found a deps record or a mtime. If it's an mtime, the
+      // word two or three spaces back will be a valid deps size (0x800xxxxx).
+      if (IsValidDepsRecordHeader(table[index - 3])) continue;
       if (IsValidDepsRecordHeader(table[index - 2])) continue;
 
       // Success: In a valid deps log, this index must start a deps record.
@@ -331,28 +332,11 @@
   log->table_size =
       (log->file->content().size() - kFileHeaderSize) / sizeof(uint32_t);
 
-<<<<<<< HEAD
   return true;
 }
 
 bool DepsLog::Load(const string& path, State* state, string* err) {
   METRIC_RECORD(".ninja_deps load");
-=======
-    if (size > kMaxRecordSize || fread(buf, size, 1, f) < 1) {
-      read_failed = true;
-      break;
-    }
-
-    if (is_deps) {
-      assert(size % 4 == 0);
-      int* deps_data = reinterpret_cast<int*>(buf);
-      int out_id = deps_data[0];
-      TimeStamp mtime;
-      mtime = (TimeStamp)(((uint64_t)(unsigned int)deps_data[2] << 32) |
-                          (uint64_t)(unsigned int)deps_data[1]);
-      deps_data += 3;
-      int deps_count = (size / 4) - 3;
->>>>>>> 5a784231
 
   assert(nodes_.empty());
   DepsLogInput log;
@@ -425,7 +409,7 @@
         // Verify that input/output node IDs are valid.
         int output_id = log.table[index + 1];
         if (output_id < 0 || output_id >= next_node_id) break;
-        for (size_t i = 3; i < size; ++i) {
+        for (size_t i = 4; i < size; ++i) {
           int input_id = log.table[index + i];
           if (input_id < 0 || input_id >= next_node_id) break;
         }
@@ -506,11 +490,13 @@
       size_t size = RecordSizeInWords(header);
       assert(size != 0 && IsDepsRecordHeader(header));
       int output_id = log.table[index + 1];
-      int mtime = log.table[index + 2];
-      int deps_count = size - 3;
+      TimeStamp mtime;
+      mtime = (TimeStamp)(((uint64_t)(unsigned int)log.table[index+3] << 32) |
+                          (uint64_t)(unsigned int)log.table[index+2]);
+      int deps_count = size - 4;
       Deps* deps = new Deps(mtime, deps_count);
       for (int i = 0; i < deps_count; ++i) {
-        int input_id = log.table[index + 3 + i];
+        int input_id = log.table[index + 4 + i];
         Node* node = nodes_[input_id];
         assert(node != nullptr);
         deps->nodes[i] = node;
