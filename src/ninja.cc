// Copyright 2011 Google Inc. All Rights Reserved.
//
// Licensed under the Apache License, Version 2.0 (the "License");
// you may not use this file except in compliance with the License.
// You may obtain a copy of the License at
//
//     http://www.apache.org/licenses/LICENSE-2.0
//
// Unless required by applicable law or agreed to in writing, software
// distributed under the License is distributed on an "AS IS" BASIS,
// WITHOUT WARRANTIES OR CONDITIONS OF ANY KIND, either express or implied.
// See the License for the specific language governing permissions and
// limitations under the License.

#include <errno.h>
#include <limits.h>
#include <stdio.h>
#include <stdlib.h>
#include <string.h>

#ifdef _WIN32
#include "getopt.h"
#include <direct.h>
#include <windows.h>
#elif defined(_AIX)
#include "getopt.h"
#include <unistd.h>
#else
#include <getopt.h>
#include <unistd.h>
#endif

#include <deque>
#include <unordered_map>

#include "browse.h"
#include "build.h"
#include "build_log.h"
#include "deps_log.h"
#include "clean.h"
#include "debug_flags.h"
#include "disk_interface.h"
#include "graph.h"
#include "graphviz.h"
#include "manifest_parser.h"
#include "metrics.h"
#include "state.h"
#include "status.h"
#include "thread_pool.h"
#include "util.h"
#include "version.h"

#ifdef _MSC_VER
// Defined in msvc_helper_main-win32.cc.
int MSVCHelperMain(int argc, char** argv);

// Defined in minidump-win32.cc.
void CreateWin32MiniDump(_EXCEPTION_POINTERS* pep);
#endif

// Ninja intentionally leaks memory. Turn off LeakSanitizer by default.
extern "C" const char* __asan_default_options() {
  return "detect_leaks=0";
}

namespace {

struct Tool;

/// Command-line options.
struct Options {
  /// Build file to load.
  const char* input_file;

  /// Directory to change into before running.
  const char* working_dir;

  /// Tool to run rather than building.
  const Tool* tool;

  /// Whether duplicate rules for one target should warn or print an error.
  bool dupe_edges_should_err;

  /// Whether phony cycles should warn or print an error.
  bool phony_cycle_should_err;

  /// Whether to remain persistent.
  bool persistent;
};

/// The Ninja main() loads up a series of data structures; various tools need
/// to poke into these, so store them as fields on an object.
struct NinjaMain : public BuildLogUser {
  NinjaMain(const char* ninja_command, const BuildConfig& config) :
      ninja_command_(ninja_command), config_(config),
      start_time_millis_(GetTimeMillis()) {}

  /// Command line used to run Ninja.
  const char* ninja_command_;

  /// Build configuration set from flags (e.g. parallelism).
  const BuildConfig& config_;

  /// Loaded state (rules, nodes).
  State state_;

  /// Functions for accesssing the disk.
  RealDiskInterface disk_interface_;

  /// The build directory, used for storing the build log etc.
  string build_dir_;

  BuildLog build_log_;
  DepsLog deps_log_;

  /// The type of functions that are the entry points to tools (subcommands).
  typedef int (NinjaMain::*ToolFunc)(const Options*, int, char**);

  /// Get the Node for a given command-line path, handling features like
  /// spell correction.
  Node* CollectTarget(const char* cpath, string* err);

  /// CollectTarget for all command-line arguments, filling in \a targets.
  bool CollectTargetsFromArgs(int argc, char* argv[],
                              vector<Node*>* targets, string* err);

  // The various subcommands, run via "-t XXX".
  int ToolGraph(const Options* options, int argc, char* argv[]);
  int ToolPath(const Options* options, int argc, char* argv[]);
  int ToolQuery(const Options* options, int argc, char* argv[]);
  int ToolDeps(const Options* options, int argc, char* argv[]);
  int ToolBrowse(const Options* options, int argc, char* argv[]);
  int ToolMSVC(const Options* options, int argc, char* argv[]);
  int ToolTargets(const Options* options, int argc, char* argv[]);
  int ToolCommands(const Options* options, int argc, char* argv[]);
  int ToolClean(const Options* options, int argc, char* argv[]);
  int ToolCompilationDatabase(const Options* options, int argc, char* argv[]);
  int ToolRecompact(const Options* options, int argc, char* argv[]);
  int ToolUrtle(const Options* options, int argc, char** argv);

  /// Open the build log.
  /// @return false on error.
  bool OpenBuildLog(bool recompact_only = false);

  /// Open the deps log: load it, then open for writing.
  /// @return false on error.
  bool OpenDepsLog(bool recompact_only = false);

  /// Ensure the build directory exists, creating it if necessary.
  /// @return false on error.
  bool EnsureBuildDirExists();

  /// Rebuild the manifest, if necessary.
  /// Fills in \a err on error.
  /// @return true if the manifest was rebuilt.
  bool RebuildManifest(const char* input_file, string* err, Status* status);

  /// Build the targets listed on the command line.
  /// @return an exit code.
  int RunBuild(int argc, char** argv, Status* status);

  /// Dump the output requested by '-d stats'.
  void DumpMetrics();

  virtual bool IsPathDead(StringPiece s) const {
    Node* n = state_.LookupNode(s);
    if (!n || !n->in_edge())
      return false;
    // Just checking n isn't enough: If an old output is both in the build log
    // and in the deps log, it will have a Node object in state_.  (It will also
    // have an in edge if one of its inputs is another output that's in the deps
    // log, but having a deps edge product an output that's input to another deps
    // edge is rare, and the first recompaction will delete all old outputs from
    // the deps log, and then a second recompaction will clear the build log,
    // which seems good enough for this corner case.)
    // Do keep entries around for files which still exist on disk, for
    // generators that want to use this information.
    string err;
    TimeStamp mtime = disk_interface_.Stat(s.AsString(), &err);
    if (mtime == -1)
      Error("%s", err.c_str());  // Log and ignore Stat() errors.
    return mtime == 0;
  }

  int64_t start_time_millis_;
};

/// Subtools, accessible via "-t foo".
struct Tool {
  /// Short name of the tool.
  const char* name;

  /// Description (shown in "-t list").
  const char* desc;

  /// When to run the tool.
  enum {
    /// Run after parsing the command-line flags and potentially changing
    /// the current working directory (as early as possible).
    RUN_AFTER_FLAGS,

    /// Run after loading build.ninja.
    RUN_AFTER_LOAD,

    /// Run after loading the build/deps logs.
    RUN_AFTER_LOGS,
  } when;

  /// Implementation of the tool.
  NinjaMain::ToolFunc func;
};

/// Print usage information.
void Usage(const BuildConfig& config) {
  fprintf(stderr,
"usage: ninja [options] [targets...]\n"
"\n"
"if targets are unspecified, builds the 'default' target (see manual).\n"
"\n"
"options:\n"
"  --version      print ninja version (\"%s\")\n"
"  -v, --verbose  show all command lines while building\n"
"\n"
"  -C DIR   change to DIR before doing anything else\n"
"  -f FILE  specify input build file [default=build.ninja]\n"
"\n"
"  -j N     run N jobs in parallel (0 means infinity) [default=%d on this system]\n"
"  -k N     keep going until N jobs fail (0 means infinity) [default=1]\n"
"  -l N     do not start new jobs if the load average is greater than N\n"
"  -n       dry run (don't run commands but act like they succeeded)\n"
"\n"
"  -d MODE  enable debugging (use '-d list' to list modes)\n"
"  -t TOOL  run a subtool (use '-t list' to list subtools)\n"
"    terminates toplevel options; further flags are passed to the tool\n"
<<<<<<< HEAD
"  -w FLAG  adjust warnings (use -w list to list warnings)\n"
#ifndef _WIN32
"\n"
"  --frontend COMMAND    execute COMMAND and pass serialized build output to it\n"
"  --frontend_file FILE  write serialized build output to FILE\n"
#endif
      , kNinjaVersion, config.parallelism);
=======
"  -w FLAG  adjust warnings (use '-w list' to list warnings)\n",
          kNinjaVersion, config.parallelism);
>>>>>>> 5a784231
}

/// Choose a default value for the -j (parallelism) flag.
int GuessParallelism() {
  switch (int processors = GetProcessorCount()) {
  case 0:
  case 1:
    return 2;
  case 2:
    return 3;
  default:
    return processors + 2;
  }
}

/// Rebuild the build manifest, if necessary.
/// Returns true if the manifest was rebuilt.
bool NinjaMain::RebuildManifest(const char* input_file, string* err,
                                Status* status) {
  string path = input_file;
  uint64_t slash_bits;  // Unused because this path is only used for lookup.
  if (!CanonicalizePath(&path, &slash_bits, err))
    return false;
  Node* node = state_.LookupNode(path);
  if (!node)
    return false;

  Builder builder(&state_, config_, &build_log_, &deps_log_, &disk_interface_,
                  status, start_time_millis_);
  if (!builder.AddTargets({ node }, err))
    return false;

  if (builder.AlreadyUpToDate())
    return false;  // Not an error, but we didn't rebuild.

  if (!builder.Build(err))
    return false;

  // The manifest was only rebuilt if it is now dirty (it may have been cleaned
  // by a restat).
  if (!node->dirty()) {
    // Reset the state to prevent problems like
    // https://github.com/ninja-build/ninja/issues/874
    state_.Reset();
    return false;
  }

  return true;
}

Node* NinjaMain::CollectTarget(const char* cpath, string* err) {
  string path = cpath;
  uint64_t slash_bits;
  if (!CanonicalizePath(&path, &slash_bits, err))
    return NULL;

  // Special syntax: "foo.cc^" means "the first output of foo.cc".
  bool first_dependent = false;
  if (!path.empty() && path[path.size() - 1] == '^') {
    path.resize(path.size() - 1);
    first_dependent = true;
  }

  Node* node = state_.LookupNode(path);
  if (node) {
    if (first_dependent) {
      if (!node->has_out_edge()) {
        *err = "'" + path + "' has no out edge";
        return NULL;
      }
      Edge* edge = node->GetOutEdges()[0];
      if (edge->outputs_.empty()) {
        edge->Dump();
        Fatal("edge has no outputs");
      }
      node = edge->outputs_[0];
    }
    return node;
  } else {
    *err =
        "unknown target '" + Node::PathDecanonicalized(path, slash_bits) + "'";
    if (path == "clean") {
      *err += ", did you mean 'ninja -t clean'?";
    } else if (path == "help") {
      *err += ", did you mean 'ninja -h'?";
    } else {
      Node* suggestion = state_.SpellcheckNode(path);
      if (suggestion) {
        *err += ", did you mean '" + suggestion->path() + "'?";
      }
    }
    return NULL;
  }
}

bool NinjaMain::CollectTargetsFromArgs(int argc, char* argv[],
                                       vector<Node*>* targets, string* err) {
  if (argc == 0) {
    *targets = state_.DefaultNodes(err);
    return err->empty();
  }

  for (int i = 0; i < argc; ++i) {
    Node* node = CollectTarget(argv[i], err);
    if (node == NULL)
      return false;
    targets->push_back(node);
  }
  return true;
}

int NinjaMain::ToolGraph(const Options* options, int argc, char* argv[]) {
  vector<Node*> nodes;
  string err;
  if (!CollectTargetsFromArgs(argc, argv, &nodes, &err)) {
    Error("%s", err.c_str());
    return 1;
  }

  GraphViz graph;
  graph.Start();
  for (vector<Node*>::const_iterator n = nodes.begin(); n != nodes.end(); ++n)
    graph.AddTarget(*n);
  graph.Finish();

  return 0;
}

int NinjaMain::ToolPath(const Options* options, int argc, char* argv[]) {
  if (argc != 2) {
    Error("expected two targets to find a dependency chain between");
    return 1;
  }
  std::string err;
  Node* out = CollectTarget(argv[0], &err);
  if (!out) {
    Error("%s", err.c_str());
    return 1;
  }
  Node* in = CollectTarget(argv[1], &err);
  if (!in) {
    Error("%s", err.c_str());
    return 1;
  }

  // BFS from "in", looking for "out". The map record a node's input that leads
  // back to "in".
  std::unordered_map<Node*, Node*> node_next;
  std::deque<Node*> queue;
  queue.push_back(in);
  while (!queue.empty()) {
    Node* node = queue[0];
    queue.pop_front();
    if (node == out) {
      for (; node != nullptr; node = node_next[node]) {
        printf("%s\n", node->path().c_str());
      }
      return 0;
    }
    for (Edge* edge : node->GetOutEdges()) {
      for (Node* output : edge->outputs_) {
        if (node_next.count(output) == 0) {
          node_next[output] = node;
          queue.push_back(output);
        }
      }
    }
  }
  Error("%s does not depend on %s", out->path().c_str(), in->path().c_str());
  return 1;
}

int NinjaMain::ToolQuery(const Options* options, int argc, char* argv[]) {
  if (argc == 0) {
    Error("expected a target to query");
    return 1;
  }

  for (int i = 0; i < argc; ++i) {
    string err;
    Node* node = CollectTarget(argv[i], &err);
    if (!node) {
      Error("%s", err.c_str());
      return 1;
    }

    printf("%s:\n", node->path().c_str());
    if (Edge* edge = node->in_edge()) {
      printf("  input: %s\n", edge->rule_->name().c_str());
      for (int in = 0; in < (int)edge->inputs_.size(); in++) {
        const char* label = "";
        if (edge->is_implicit(in))
          label = "| ";
        else if (edge->is_order_only(in))
          label = "|| ";
        printf("    %s%s\n", label, edge->inputs_[in]->path().c_str());
      }
    }
    printf("  outputs:\n");
    const std::vector<Edge*> out_edges = node->GetOutEdges();
    for (vector<Edge*>::const_iterator edge = out_edges.begin();
         edge != out_edges.end(); ++edge) {
      for (vector<Node*>::iterator out = (*edge)->outputs_.begin();
           out != (*edge)->outputs_.end(); ++out) {
        printf("    %s\n", (*out)->path().c_str());
      }
    }
  }
  return 0;
}

#if defined(NINJA_HAVE_BROWSE)
int NinjaMain::ToolBrowse(const Options* options, int argc, char* argv[]) {
  RunBrowsePython(&state_, ninja_command_, options->input_file, argc, argv);
  // If we get here, the browse failed.
  return 1;
}
#else
int NinjaMain::ToolBrowse(const Options*, int, char**) {
  Fatal("browse tool not supported on this platform");
  return 1;
}
#endif

#if defined(_MSC_VER)
int NinjaMain::ToolMSVC(const Options* options, int argc, char* argv[]) {
  // Reset getopt: push one argument onto the front of argv, reset optind.
  argc++;
  argv--;
  optind = 0;
  return MSVCHelperMain(argc, argv);
}
#endif

int ToolTargetsList(const vector<Node*>& nodes, int depth, int indent) {
  for (vector<Node*>::const_iterator n = nodes.begin();
       n != nodes.end();
       ++n) {
    for (int i = 0; i < indent; ++i)
      printf("  ");
    const char* target = (*n)->path().c_str();
    if ((*n)->in_edge()) {
      printf("%s: %s\n", target, (*n)->in_edge()->rule_->name().c_str());
      if (depth > 1 || depth <= 0)
        ToolTargetsList((*n)->in_edge()->inputs_, depth - 1, indent + 1);
    } else {
      printf("%s\n", target);
    }
  }
  return 0;
}

int ToolTargetsSourceList(State* state) {
  for (vector<Edge*>::iterator e = state->edges_.begin();
       e != state->edges_.end(); ++e) {
    for (vector<Node*>::iterator inps = (*e)->inputs_.begin();
         inps != (*e)->inputs_.end(); ++inps) {
      if (!(*inps)->in_edge())
        printf("%s\n", (*inps)->path().c_str());
    }
  }
  return 0;
}

int ToolTargetsList(State* state, const string& rule_name) {
  set<string> rules;

  // Gather the outputs.
  for (vector<Edge*>::iterator e = state->edges_.begin();
       e != state->edges_.end(); ++e) {
    if ((*e)->rule_->name() == rule_name) {
      for (vector<Node*>::iterator out_node = (*e)->outputs_.begin();
           out_node != (*e)->outputs_.end(); ++out_node) {
        rules.insert((*out_node)->path());
      }
    }
  }

  // Print them.
  for (set<string>::const_iterator i = rules.begin();
       i != rules.end(); ++i) {
    printf("%s\n", (*i).c_str());
  }

  return 0;
}

int ToolTargetsList(State* state) {
  for (vector<Edge*>::iterator e = state->edges_.begin();
       e != state->edges_.end(); ++e) {
    for (vector<Node*>::iterator out_node = (*e)->outputs_.begin();
         out_node != (*e)->outputs_.end(); ++out_node) {
      printf("%s: %s\n",
             (*out_node)->path().c_str(),
             (*e)->rule_->name().c_str());
    }
  }
  return 0;
}

int NinjaMain::ToolDeps(const Options* options, int argc, char** argv) {
  vector<Node*> nodes;
  if (argc == 0) {
    for (vector<Node*>::const_iterator ni = deps_log_.nodes().begin();
         ni != deps_log_.nodes().end(); ++ni) {
      if (deps_log_.IsDepsEntryLiveFor(*ni))
        nodes.push_back(*ni);
    }
  } else {
    string err;
    if (!CollectTargetsFromArgs(argc, argv, &nodes, &err)) {
      Error("%s", err.c_str());
      return 1;
    }
  }

  RealDiskInterface disk_interface;
  for (vector<Node*>::iterator it = nodes.begin(), end = nodes.end();
       it != end; ++it) {
    DepsLog::Deps* deps = deps_log_.GetDeps(*it);
    if (!deps) {
      printf("%s: deps not found\n", (*it)->path().c_str());
      continue;
    }

    string err;
    TimeStamp mtime = disk_interface.Stat((*it)->path(), &err);
    if (mtime == -1)
      Error("%s", err.c_str());  // Log and ignore Stat() errors;
    printf("%s: #deps %d, deps mtime %" PRId64 " (%s)\n",
           (*it)->path().c_str(), deps->node_count, deps->mtime,
           (!mtime || mtime > deps->mtime ? "STALE":"VALID"));
    for (int i = 0; i < deps->node_count; ++i)
      printf("    %s\n", deps->nodes[i]->path().c_str());
    printf("\n");
  }

  return 0;
}

int NinjaMain::ToolTargets(const Options* options, int argc, char* argv[]) {
  int depth = 1;
  if (argc >= 1) {
    string mode = argv[0];
    if (mode == "rule") {
      string rule;
      if (argc > 1)
        rule = argv[1];
      if (rule.empty())
        return ToolTargetsSourceList(&state_);
      else
        return ToolTargetsList(&state_, rule);
    } else if (mode == "depth") {
      if (argc > 1)
        depth = atoi(argv[1]);
    } else if (mode == "all") {
      return ToolTargetsList(&state_);
    } else {
      const char* suggestion =
          SpellcheckString(mode.c_str(), "rule", "depth", "all", NULL);
      if (suggestion) {
        Error("unknown target tool mode '%s', did you mean '%s'?",
              mode.c_str(), suggestion);
      } else {
        Error("unknown target tool mode '%s'", mode.c_str());
      }
      return 1;
    }
  }

  string err;
  vector<Node*> root_nodes = state_.RootNodes(&err);
  if (err.empty()) {
    return ToolTargetsList(root_nodes, depth, 0);
  } else {
    Error("%s", err.c_str());
    return 1;
  }
}

enum PrintCommandMode { PCM_Single, PCM_All };
void PrintCommands(Edge* edge, EdgeSet* seen, PrintCommandMode mode) {
  if (!edge)
    return;
  if (!seen->insert(edge).second)
    return;

  if (mode == PCM_All) {
    for (vector<Node*>::iterator in = edge->inputs_.begin();
         in != edge->inputs_.end(); ++in)
      PrintCommands((*in)->in_edge(), seen, mode);
  }

  if (!edge->is_phony())
    puts(edge->EvaluateCommand().c_str());
}

int NinjaMain::ToolCommands(const Options* options, int argc, char* argv[]) {
  // The clean tool uses getopt, and expects argv[0] to contain the name of
  // the tool, i.e. "commands".
  ++argc;
  --argv;

  PrintCommandMode mode = PCM_All;

  optind = 1;
  int opt;
  while ((opt = getopt(argc, argv, const_cast<char*>("hs"))) != -1) {
    switch (opt) {
    case 's':
      mode = PCM_Single;
      break;
    case 'h':
    default:
      printf("usage: ninja -t commands [options] [targets]\n"
"\n"
"options:\n"
"  -s     only print the final command to build [target], not the whole chain\n"
             );
    return 1;
    }
  }
  argv += optind;
  argc -= optind;

  vector<Node*> nodes;
  string err;
  if (!CollectTargetsFromArgs(argc, argv, &nodes, &err)) {
    Error("%s", err.c_str());
    return 1;
  }

  EdgeSet seen;
  for (vector<Node*>::iterator in = nodes.begin(); in != nodes.end(); ++in)
    PrintCommands((*in)->in_edge(), &seen, mode);

  return 0;
}

int NinjaMain::ToolClean(const Options* options, int argc, char* argv[]) {
  // The clean tool uses getopt, and expects argv[0] to contain the name of
  // the tool, i.e. "clean".
  argc++;
  argv--;

  bool generator = false;
  bool clean_rules = false;

  optind = 1;
  int opt;
  while ((opt = getopt(argc, argv, const_cast<char*>("hgr"))) != -1) {
    switch (opt) {
    case 'g':
      generator = true;
      break;
    case 'r':
      clean_rules = true;
      break;
    case 'h':
    default:
      printf("usage: ninja -t clean [options] [targets]\n"
"\n"
"options:\n"
"  -g     also clean files marked as ninja generator output\n"
"  -r     interpret targets as a list of rules to clean instead\n"
             );
    return 1;
    }
  }
  argv += optind;
  argc -= optind;

  if (clean_rules && argc == 0) {
    Error("expected a rule to clean");
    return 1;
  }

  Cleaner cleaner(&state_, config_);
  if (argc >= 1) {
    if (clean_rules)
      return cleaner.CleanRules(argc, argv);
    else
      return cleaner.CleanTargets(argc, argv);
  } else {
    return cleaner.CleanAll(generator);
  }
}

void EncodeJSONString(const char *str) {
  while (*str) {
    if (*str == '"' || *str == '\\')
      putchar('\\');
    putchar(*str);
    str++;
  }
}

enum EvaluateCommandMode {
  ECM_NORMAL,
  ECM_EXPAND_RSPFILE
};
string EvaluateCommandWithRspfile(Edge* edge, EvaluateCommandMode mode) {
  string command = edge->EvaluateCommand();
  if (mode == ECM_NORMAL)
    return command;

  string rspfile = edge->GetUnescapedRspfile();
  if (rspfile.empty())
    return command;

  size_t index = command.find(rspfile);
  if (index == 0 || index == string::npos || command[index - 1] != '@')
    return command;

  string rspfile_content = edge->GetBinding("rspfile_content");
  size_t newline_index = 0;
  while ((newline_index = rspfile_content.find('\n', newline_index)) !=
         string::npos) {
    rspfile_content.replace(newline_index, 1, 1, ' ');
    ++newline_index;
  }
  command.replace(index - 1, rspfile.length() + 1, rspfile_content);
  return command;
}

int NinjaMain::ToolCompilationDatabase(const Options* options, int argc,
                                       char* argv[]) {
  // The compdb tool uses getopt, and expects argv[0] to contain the name of
  // the tool, i.e. "compdb".
  argc++;
  argv--;

  EvaluateCommandMode eval_mode = ECM_NORMAL;

  optind = 1;
  int opt;
  while ((opt = getopt(argc, argv, const_cast<char*>("hx"))) != -1) {
    switch(opt) {
      case 'x':
        eval_mode = ECM_EXPAND_RSPFILE;
        break;

      case 'h':
      default:
        printf(
            "usage: ninja -t compdb [options] [rules]\n"
            "\n"
            "options:\n"
            "  -x     expand @rspfile style response file invocations\n"
            );
        return 1;
    }
  }
  argv += optind;
  argc -= optind;

  bool first = true;
  vector<char> cwd;

  do {
    cwd.resize(cwd.size() + 1024);
    errno = 0;
  } while (!getcwd(&cwd[0], cwd.size()) && errno == ERANGE);
  if (errno != 0 && errno != ERANGE) {
    Error("cannot determine working directory: %s", strerror(errno));
    return 1;
  }

  putchar('[');
  for (vector<Edge*>::iterator e = state_.edges_.begin();
       e != state_.edges_.end(); ++e) {
    if ((*e)->inputs_.empty())
      continue;
    for (int i = 0; i != argc; ++i) {
      if ((*e)->rule_->name() == argv[i]) {
        if (!first)
          putchar(',');

        printf("\n  {\n    \"directory\": \"");
        EncodeJSONString(&cwd[0]);
        printf("\",\n    \"command\": \"");
        EncodeJSONString(EvaluateCommandWithRspfile(*e, eval_mode).c_str());
        printf("\",\n    \"file\": \"");
        EncodeJSONString((*e)->inputs_[0]->path().c_str());
        printf("\",\n    \"output\": \"");
        EncodeJSONString((*e)->outputs_[0]->path().c_str());
        printf("\"\n  }");

        first = false;
      }
    }
  }

  puts("\n]");
  return 0;
}

int NinjaMain::ToolRecompact(const Options* options, int argc, char* argv[]) {
  if (!EnsureBuildDirExists())
    return 1;

  if (!OpenBuildLog(/*recompact_only=*/true) ||
      !OpenDepsLog(/*recompact_only=*/true))
    return 1;

  return 0;
}

int NinjaMain::ToolUrtle(const Options* options, int argc, char** argv) {
  // RLE encoded.
  const char* urtle =
" 13 ,3;2!2;\n8 ,;<11!;\n5 `'<10!(2`'2!\n11 ,6;, `\\. `\\9 .,c13$ec,.\n6 "
",2;11!>; `. ,;!2> .e8$2\".2 \"?7$e.\n <:<8!'` 2.3,.2` ,3!' ;,(?7\";2!2'<"
"; `?6$PF ,;,\n2 `'4!8;<!3'`2 3! ;,`'2`2'3!;4!`2.`!;2 3,2 .<!2'`).\n5 3`5"
"'2`9 `!2 `4!><3;5! J2$b,`!>;2!:2!`,d?b`!>\n26 `'-;,(<9!> $F3 )3.:!.2 d\""
"2 ) !>\n30 7`2'<3!- \"=-='5 .2 `2-=\",!>\n25 .ze9$er2 .,cd16$bc.'\n22 .e"
"14$,26$.\n21 z45$c .\n20 J50$c\n20 14$P\"`?34$b\n20 14$ dbc `2\"?22$?7$c"
"\n20 ?18$c.6 4\"8?4\" c8$P\n9 .2,.8 \"20$c.3 ._14 J9$\n .2,2c9$bec,.2 `?"
"21$c.3`4%,3%,3 c8$P\"\n22$c2 2\"?21$bc2,.2` .2,c7$P2\",cb\n23$b bc,.2\"2"
"?14$2F2\"5?2\",J5$P\" ,zd3$\n24$ ?$3?%3 `2\"2?12$bcucd3$P3\"2 2=7$\n23$P"
"\" ,3;<5!>2;,. `4\"6?2\"2 ,9;, `\"?2$\n";
  int count = 0;
  for (const char* p = urtle; *p; p++) {
    if ('0' <= *p && *p <= '9') {
      count = count*10 + *p - '0';
    } else {
      for (int i = 0; i < max(count, 1); ++i)
        printf("%c", *p);
      count = 0;
    }
  }
  return 0;
}

/// Find the function to execute for \a tool_name and return it via \a func.
/// Returns a Tool, or NULL if Ninja should exit.
const Tool* ChooseTool(const string& tool_name) {
  static const Tool kTools[] = {
    { "browse", "browse dependency graph in a web browser",
      Tool::RUN_AFTER_LOAD, &NinjaMain::ToolBrowse },
#if defined(_MSC_VER)
    { "msvc", "build helper for MSVC cl.exe (EXPERIMENTAL)",
      Tool::RUN_AFTER_FLAGS, &NinjaMain::ToolMSVC },
#endif
    { "clean", "clean built files",
      Tool::RUN_AFTER_LOAD, &NinjaMain::ToolClean },
    { "commands", "list all commands required to rebuild given targets",
      Tool::RUN_AFTER_LOAD, &NinjaMain::ToolCommands },
    { "deps", "show dependencies stored in the deps log",
      Tool::RUN_AFTER_LOGS, &NinjaMain::ToolDeps },
    { "graph", "output graphviz dot file for targets",
      Tool::RUN_AFTER_LOAD, &NinjaMain::ToolGraph },
    { "path", "find dependency path between two targets",
      Tool::RUN_AFTER_LOGS, &NinjaMain::ToolPath },
    { "query", "show inputs/outputs for a path",
      Tool::RUN_AFTER_LOGS, &NinjaMain::ToolQuery },
    { "targets",  "list targets by their rule or depth in the DAG",
      Tool::RUN_AFTER_LOAD, &NinjaMain::ToolTargets },
    { "compdb",  "dump JSON compilation database to stdout",
      Tool::RUN_AFTER_LOAD, &NinjaMain::ToolCompilationDatabase },
    { "recompact",  "recompacts ninja-internal data structures",
      Tool::RUN_AFTER_LOAD, &NinjaMain::ToolRecompact },
    { "urtle", NULL,
      Tool::RUN_AFTER_FLAGS, &NinjaMain::ToolUrtle },
    { NULL, NULL, Tool::RUN_AFTER_FLAGS, NULL }
  };

  if (tool_name == "list") {
    printf("ninja subtools:\n");
    for (const Tool* tool = &kTools[0]; tool->name; ++tool) {
      if (tool->desc)
        printf("%10s  %s\n", tool->name, tool->desc);
    }
    return NULL;
  }

  for (const Tool* tool = &kTools[0]; tool->name; ++tool) {
    if (tool->name == tool_name)
      return tool;
  }

  vector<const char*> words;
  for (const Tool* tool = &kTools[0]; tool->name; ++tool)
    words.push_back(tool->name);
  const char* suggestion = SpellcheckStringV(tool_name, words);
  if (suggestion) {
    Fatal("unknown tool '%s', did you mean '%s'?",
          tool_name.c_str(), suggestion);
  } else {
    Fatal("unknown tool '%s'", tool_name.c_str());
  }
  return NULL;  // Not reached.
}

/// Enable a debugging mode.  Returns false if Ninja should exit instead
/// of continuing.
bool DebugEnable(const string& name) {
  if (name == "list") {
    printf("debugging modes:\n"
"  stats        print operation counts/timing info\n"
"  explain      explain what caused a command to execute\n"
"  keepdepfile  don't delete depfiles after they're read by ninja\n"
"  keeprsp      don't delete @response files on success\n"
#ifdef _WIN32
"  nostatcache  don't batch stat() calls per directory and cache them\n"
#endif
"  nothreads    don't use threads to parallelize ninja\n"
"multiple modes can be enabled via -d FOO -d BAR\n");
    return false;
  } else if (name == "stats") {
    g_metrics = new Metrics;
    return true;
  } else if (name == "explain") {
    g_explaining = true;
    return true;
  } else if (name == "keepdepfile") {
    g_keep_depfile = true;
    return true;
  } else if (name == "keeprsp") {
    g_keep_rsp = true;
    return true;
  } else if (name == "nostatcache") {
    g_experimental_statcache = false;
    return true;
  } else if (name == "nothreads") {
    g_use_threads = false;
    return true;
  } else {
    const char* suggestion =
        SpellcheckString(name.c_str(),
                         "stats", "explain", "keepdepfile", "keeprsp",
                         "nostatcache", "nothreads", NULL);
    if (suggestion) {
      Error("unknown debug setting '%s', did you mean '%s'?",
            name.c_str(), suggestion);
    } else {
      Error("unknown debug setting '%s'", name.c_str());
    }
    return false;
  }
}

/// Set a warning flag.  Returns false if Ninja should exit instead  of
/// continuing.
bool WarningEnable(const string& name, Options* options, BuildConfig* config) {
  if (name == "list") {
    printf("warning flags:\n"
"  dupbuild={err,warn}  multiple build lines for one target\n"
"  phonycycle={err,warn}  phony build statement references itself\n"
"  missingdepfile={err,warn}  how to treat missing depfiles\n");
    return false;
  } else if (name == "dupbuild=err") {
    options->dupe_edges_should_err = true;
    return true;
  } else if (name == "dupbuild=warn") {
    options->dupe_edges_should_err = false;
    return true;
  } else if (name == "phonycycle=err") {
    options->phony_cycle_should_err = true;
    return true;
  } else if (name == "phonycycle=warn") {
    options->phony_cycle_should_err = false;
    return true;
  } else if (name == "missingdepfile=err") {
    config->missing_depfile_should_err = true;
    return true;
  } else if (name == "missingdepfile=warn") {
    config->missing_depfile_should_err = false;
    return true;
  } else {
    const char* suggestion =
        SpellcheckString(name.c_str(), "dupbuild=err", "dupbuild=warn",
                         "phonycycle=err", "phonycycle=warn",
                         "missingdepfile=err", "missingdepfile=warn", NULL);
    if (suggestion) {
      Error("unknown warning flag '%s', did you mean '%s'?",
            name.c_str(), suggestion);
    } else {
      Error("unknown warning flag '%s'", name.c_str());
    }
    return false;
  }
}

bool NinjaMain::OpenBuildLog(bool recompact_only) {
  string log_path = ".ninja_log";
  if (!build_dir_.empty())
    log_path = build_dir_ + "/" + log_path;

  string err;
  if (!build_log_.Load(log_path, &err)) {
    Error("loading build log %s: %s", log_path.c_str(), err.c_str());
    return false;
  }
  if (!err.empty()) {
    // Hack: Load() can return a warning via err by returning true.
    Warning("%s", err.c_str());
    err.clear();
  }

  if (recompact_only) {
    bool success = build_log_.Recompact(log_path, *this, &err);
    if (!success)
      Error("failed recompaction: %s", err.c_str());
    return success;
  }

  if (!config_.dry_run) {
    if (!build_log_.OpenForWrite(log_path, *this, &err)) {
      Error("opening build log: %s", err.c_str());
      return false;
    }
  }

  return true;
}

/// Open the deps log: load it, then open for writing.
/// @return false on error.
bool NinjaMain::OpenDepsLog(bool recompact_only) {
  string path = ".ninja_deps";
  if (!build_dir_.empty())
    path = build_dir_ + "/" + path;

  string err;
  if (!deps_log_.Load(path, &state_, &err)) {
    Error("loading deps log %s: %s", path.c_str(), err.c_str());
    return false;
  }
  if (!err.empty()) {
    // Hack: Load() can return a warning via err by returning true.
    Warning("%s", err.c_str());
    err.clear();
  }

  if (recompact_only) {
    bool success = deps_log_.Recompact(path, disk_interface_, &err);
    if (!success)
      Error("failed recompaction: %s", err.c_str());
    return success;
  }

  if (!config_.dry_run) {
    if (!deps_log_.OpenForWrite(path, disk_interface_, &err)) {
      Error("opening deps log: %s", err.c_str());
      return false;
    }
  }

  return true;
}

void NinjaMain::DumpMetrics() {
  g_metrics->Report();

  printf("\n");
  int count = (int)state_.paths_.size();
  int buckets = (int)state_.paths_.bucket_count();
  printf("path->node hash load %.2f (%d entries / %d buckets), %zu edges\n",
         count / (double) buckets, count, buckets, state_.edges_.size());
  DumpMemoryUsage();
}

bool NinjaMain::EnsureBuildDirExists() {
  build_dir_ = state_.root_scope_.LookupVariable("builddir");
  if (!build_dir_.empty() && !config_.dry_run) {
    if (!disk_interface_.MakeDirs(build_dir_ + "/.") && errno != EEXIST) {
      Error("creating build directory %s: %s",
            build_dir_.c_str(), strerror(errno));
      return false;
    }
  }
  return true;
}

int NinjaMain::RunBuild(int argc, char** argv, Status* status) {
  string err;
  vector<Node*> targets;
  if (!CollectTargetsFromArgs(argc, argv, &targets, &err)) {
    status->Error("%s", err.c_str());
    return 1;
  }

  disk_interface_.AllowStatCache(g_experimental_statcache);

  Builder builder(&state_, config_, &build_log_, &deps_log_, &disk_interface_,
                  status, start_time_millis_);
  if (!builder.AddTargets(targets, &err)) {
    status->Error("%s", err.c_str());
    return 1;
  }

  // Make sure restat rules do not see stale timestamps.
  disk_interface_.AllowStatCache(false);

  if (builder.AlreadyUpToDate()) {
    status->Info("no work to do.");
    return 0;
  }

  if (!builder.Build(&err)) {
    status->Info("build stopped: %s.", err.c_str());
    if (err.find("interrupted by user") != string::npos) {
      return 2;
    }
    return 1;
  }

  return 0;
}

#ifdef _MSC_VER

/// This handler processes fatal crashes that you can't catch
/// Test example: C++ exception in a stack-unwind-block
/// Real-world example: ninja launched a compiler to process a tricky
/// C++ input file. The compiler got itself into a state where it
/// generated 3 GB of output and caused ninja to crash.
void TerminateHandler() {
  CreateWin32MiniDump(NULL);
  Fatal("terminate handler called");
}

/// On Windows, we want to prevent error dialogs in case of exceptions.
/// This function handles the exception, and writes a minidump.
int ExceptionFilter(unsigned int code, struct _EXCEPTION_POINTERS *ep) {
  Error("exception: 0x%X", code);  // e.g. EXCEPTION_ACCESS_VIOLATION
  fflush(stderr);
  CreateWin32MiniDump(ep);
  return EXCEPTION_EXECUTE_HANDLER;
}

#endif  // _MSC_VER

/// Parse argv for command-line options.
/// Returns an exit code, or -1 if Ninja should continue.
int ReadFlags(int* argc, char*** argv,
              Options* options, BuildConfig* config) {
  config->parallelism = GuessParallelism();

  enum {
    OPT_VERSION = 1,
    OPT_FRONTEND = 2,
    OPT_FRONTEND_FILE = 3,
  };
  const option kLongOptions[] = {
#ifndef _WIN32
    { "frontend", required_argument, NULL, OPT_FRONTEND },
    { "frontend_file", required_argument, NULL, OPT_FRONTEND_FILE },
#endif
    { "help", no_argument, NULL, 'h' },
    { "version", no_argument, NULL, OPT_VERSION },
    { "verbose", no_argument, NULL, 'v' },
    { NULL, 0, NULL, 0 }
  };

  int opt;
  while (!options->tool &&
         (opt = getopt_long(*argc, *argv, "d:f:j:k:l:mnt:vw:C:ph", kLongOptions,
                            NULL)) != -1) {
    switch (opt) {
      case 'd':
        if (!DebugEnable(optarg))
          return 1;
        break;
      case 'f':
        options->input_file = optarg;
        break;
      case 'j': {
        char* end;
        int value = strtol(optarg, &end, 10);
        if (*end != 0 || value < 0)
          Fatal("invalid -j parameter");

        // We want to run N jobs in parallel. For N = 0, INT_MAX
        // is close enough to infinite for most sane builds.
        config->parallelism = value > 0 ? value : INT_MAX;
        break;
      }
      case 'k': {
        char* end;
        int value = strtol(optarg, &end, 10);
        if (*end != 0)
          Fatal("-k parameter not numeric; did you mean -k 0?");

        // We want to go until N jobs fail, which means we should allow
        // N failures and then stop.  For N <= 0, INT_MAX is close enough
        // to infinite for most sane builds.
        config->failures_allowed = value > 0 ? value : INT_MAX;
        break;
      }
      case 'l': {
        char* end;
        double value = strtod(optarg, &end);
        if (end == optarg)
          Fatal("-l parameter not numeric: did you mean -l 0.0?");
        config->max_load_average = value;
        break;
      }
      case 'n':
        config->dry_run = true;
        break;
      case 't':
        options->tool = ChooseTool(optarg);
        if (!options->tool)
          return 0;
        break;
      case 'v':
        config->verbosity = BuildConfig::VERBOSE;
        break;
      case 'w':
        if (!WarningEnable(optarg, options, config))
          return 1;
        break;
      case 'C':
        options->working_dir = optarg;
        break;
      case 'p':
        options->persistent = true;
        break;
      case OPT_VERSION:
        printf("%s\n", kNinjaVersion);
        return 0;
      case OPT_FRONTEND:
        config->frontend = optarg;
        break;
      case OPT_FRONTEND_FILE:
        config->frontend_file = optarg;
        break;
      case 'h':
      default:
        Usage(*config);
        return 1;
    }
  }
  *argv += optind;
  *argc -= optind;

  if (config->frontend != NULL && config->frontend_file != NULL) {
    Fatal("only one of --frontend or --frontend_file may be specified.");
  }

  return -1;
}

<<<<<<< HEAD
static void WaitForInput(const BuildConfig& config) {
  static char* buf = nullptr;
  static size_t len = 0;

  if (config.verbosity == BuildConfig::VERBOSE) {
    fprintf(stderr, "ninja waiting for input...\n");
  }
  ssize_t rc = getline(&buf, &len, stdin);
  if (rc < 0) {
    exit(0);
  }
}

=======
>>>>>>> 5a784231
NORETURN void real_main(int argc, char** argv) {
  // Use exit() instead of return in this function to avoid potentially
  // expensive cleanup when destructing NinjaMain.
  BuildConfig config;
  Options options = {};
  options.input_file = "build.ninja";
  options.dupe_edges_should_err = true;

  setvbuf(stdout, NULL, _IOLBF, BUFSIZ);
  const char* ninja_command = argv[0];

  int exit_code = ReadFlags(&argc, &argv, &options, &config);
  if (exit_code >= 0)
    exit(exit_code);

  if (options.working_dir) {
    // The formatting of this string, complete with funny quotes, is
    // so Emacs can properly identify that the cwd has changed for
    // subsequent commands.
    // Don't print this if a tool is being used, so that tool output
    // can be piped into a file without this string showing up.
    if (!options.tool)
      Info("Entering directory `%s'", options.working_dir);
    if (chdir(options.working_dir) < 0) {
      Error("chdir to '%s' - %s", options.working_dir, strerror(errno));
      exit(1);
    }
  }

  SetThreadPoolThreadCount(g_use_threads ? GetProcessorCount() : 1);

  if (options.tool && options.tool->when == Tool::RUN_AFTER_FLAGS) {
    // None of the RUN_AFTER_FLAGS actually use a NinjaMain, but it's needed
    // by other tools.
    NinjaMain ninja(ninja_command, config);
    exit((ninja.*options.tool->func)(&options, argc, argv));
  }

  Status* status = NULL;

  // Limit number of rebuilds, to prevent infinite loops.
  const int kCycleLimit = 100;
  for (int cycle = 1; cycle <= kCycleLimit; ++cycle) {
    NinjaMain ninja(ninja_command, config);

    if (status == NULL) {
#ifndef _WIN32
      if (config.frontend != NULL || config.frontend_file != NULL)
        status = new StatusSerializer(config);
      else
#endif
        status = new StatusPrinter(config);
    }

    ManifestParserOptions parser_opts;
    if (options.dupe_edges_should_err) {
      parser_opts.dupe_edge_action_ = kDupeEdgeActionError;
    }
    if (options.phony_cycle_should_err) {
      parser_opts.phony_cycle_action_ = kPhonyCycleActionError;
    }
    ManifestParser parser(&ninja.state_, &ninja.disk_interface_, parser_opts);
    string err;
    if (!parser.Load(options.input_file, &err)) {
<<<<<<< HEAD
      status->Error("%s", err.c_str());
=======
      Error("%s", err.c_str());
>>>>>>> 5a784231
      exit(1);
    }

    if (options.tool && options.tool->when == Tool::RUN_AFTER_LOAD)
      exit((ninja.*options.tool->func)(&options, argc, argv));

    if (!ninja.EnsureBuildDirExists())
      exit(1);

    if (!ninja.OpenBuildLog() || !ninja.OpenDepsLog())
      exit(1);

    if (options.tool && options.tool->when == Tool::RUN_AFTER_LOGS)
      exit((ninja.*options.tool->func)(&options, argc, argv));

    // Attempt to rebuild the manifest before building anything else
    if (ninja.RebuildManifest(options.input_file, &err, status)) {
      // In dry_run mode the regeneration will succeed without changing the
      // manifest forever. Better to return immediately.
      if (config.dry_run)
        exit(0);
      // Start the build over with the new manifest.
      continue;
    } else if (!err.empty()) {
<<<<<<< HEAD
      status->Error("rebuilding '%s': %s", options.input_file, err.c_str());
=======
      Error("rebuilding '%s': %s", options.input_file, err.c_str());
>>>>>>> 5a784231
      exit(1);
    }

    int result = 0;
    do {
      Stopwatch stopwatch;

      if (options.persistent) {
        WaitForInput(config);
        stopwatch.Restart();
      }

      result = ninja.RunBuild(argc, argv, status);
      if (options.persistent) {
        fprintf(stderr, "build %s in %0.3f seconds\n",
                result == 0 ? "succeeded" : "failed", stopwatch.Elapsed());
        ninja.state_.Reset();
      }
    } while (options.persistent);

    if (g_metrics)
      ninja.DumpMetrics();
<<<<<<< HEAD

    delete status;
=======
>>>>>>> 5a784231
    exit(result);
  }

  status->Error("manifest '%s' still dirty after %d tries",
      options.input_file, kCycleLimit);
<<<<<<< HEAD
  delete status;
=======
>>>>>>> 5a784231
  exit(1);
}

}  // anonymous namespace

int main(int argc, char** argv) {
#if defined(_MSC_VER)
  // Set a handler to catch crashes not caught by the __try..__except
  // block (e.g. an exception in a stack-unwind-block).
  std::set_terminate(TerminateHandler);
  __try {
    // Running inside __try ... __except suppresses any Windows error
    // dialogs for errors such as bad_alloc.
    real_main(argc, argv);
  }
  __except(ExceptionFilter(GetExceptionCode(), GetExceptionInformation())) {
    // Common error situations return exitCode=1. 2 was chosen to
    // indicate a more serious problem.
    return 2;
  }
#else
  real_main(argc, argv);
#endif
}<|MERGE_RESOLUTION|>--- conflicted
+++ resolved
@@ -232,18 +232,13 @@
 "  -d MODE  enable debugging (use '-d list' to list modes)\n"
 "  -t TOOL  run a subtool (use '-t list' to list subtools)\n"
 "    terminates toplevel options; further flags are passed to the tool\n"
-<<<<<<< HEAD
-"  -w FLAG  adjust warnings (use -w list to list warnings)\n"
+"  -w FLAG  adjust warnings (use '-w list' to list warnings)\n"
 #ifndef _WIN32
 "\n"
 "  --frontend COMMAND    execute COMMAND and pass serialized build output to it\n"
 "  --frontend_file FILE  write serialized build output to FILE\n"
 #endif
       , kNinjaVersion, config.parallelism);
-=======
-"  -w FLAG  adjust warnings (use '-w list' to list warnings)\n",
-          kNinjaVersion, config.parallelism);
->>>>>>> 5a784231
 }
 
 /// Choose a default value for the -j (parallelism) flag.
@@ -1289,7 +1284,6 @@
   return -1;
 }
 
-<<<<<<< HEAD
 static void WaitForInput(const BuildConfig& config) {
   static char* buf = nullptr;
   static size_t len = 0;
@@ -1303,8 +1297,6 @@
   }
 }
 
-=======
->>>>>>> 5a784231
 NORETURN void real_main(int argc, char** argv) {
   // Use exit() instead of return in this function to avoid potentially
   // expensive cleanup when destructing NinjaMain.
@@ -1369,11 +1361,7 @@
     ManifestParser parser(&ninja.state_, &ninja.disk_interface_, parser_opts);
     string err;
     if (!parser.Load(options.input_file, &err)) {
-<<<<<<< HEAD
       status->Error("%s", err.c_str());
-=======
-      Error("%s", err.c_str());
->>>>>>> 5a784231
       exit(1);
     }
 
@@ -1398,11 +1386,7 @@
       // Start the build over with the new manifest.
       continue;
     } else if (!err.empty()) {
-<<<<<<< HEAD
       status->Error("rebuilding '%s': %s", options.input_file, err.c_str());
-=======
-      Error("rebuilding '%s': %s", options.input_file, err.c_str());
->>>>>>> 5a784231
       exit(1);
     }
 
@@ -1425,20 +1409,14 @@
 
     if (g_metrics)
       ninja.DumpMetrics();
-<<<<<<< HEAD
 
     delete status;
-=======
->>>>>>> 5a784231
     exit(result);
   }
 
   status->Error("manifest '%s' still dirty after %d tries",
       options.input_file, kCycleLimit);
-<<<<<<< HEAD
   delete status;
-=======
->>>>>>> 5a784231
   exit(1);
 }
 
