// Copyright 2011 Google Inc. All Rights Reserved.
//
// Licensed under the Apache License, Version 2.0 (the "License");
// you may not use this file except in compliance with the License.
// You may obtain a copy of the License at
//
//     http://www.apache.org/licenses/LICENSE-2.0
//
// Unless required by applicable law or agreed to in writing, software
// distributed under the License is distributed on an "AS IS" BASIS,
// WITHOUT WARRANTIES OR CONDITIONS OF ANY KIND, either express or implied.
// See the License for the specific language governing permissions and
// limitations under the License.

#include <errno.h>
#include <limits.h>
#include <stdio.h>
#include <stdlib.h>
#include <string.h>

#ifdef _WIN32
#include "getopt.h"
#include <direct.h>
#include <windows.h>
#elif defined(_AIX)
#include "getopt.h"
#include <unistd.h>
#else
#include <getopt.h>
#include <unistd.h>
#endif

#include "browse.h"
#include "build.h"
#include "build_log.h"
#include "deps_log.h"
#include "clean.h"
#include "debug_flags.h"
#include "disk_interface.h"
#include "graph.h"
#include "graphviz.h"
#include "manifest_parser.h"
#include "metrics.h"
#include "state.h"
#include "util.h"
#include "version.h"

#ifdef _MSC_VER
// Defined in msvc_helper_main-win32.cc.
int MSVCHelperMain(int argc, char** argv);

// Defined in minidump-win32.cc.
void CreateWin32MiniDump(_EXCEPTION_POINTERS* pep);
#endif

// Ninja intentionally leaks memory. Turn off LeakSanitizer by default.
extern "C" const char* __asan_default_options() {
  return "detect_leaks=0";
}

namespace {

struct Tool;

/// Command-line options.
struct Options {
  /// Build file to load.
  const char* input_file;

  /// Directory to change into before running.
  const char* working_dir;

  /// Tool to run rather than building.
  const Tool* tool;

  /// Whether duplicate rules for one target should warn or print an error.
  bool dupe_edges_should_err;

<<<<<<< HEAD
  /// Whether to remain persistent.
  bool persistent;
=======
  /// Whether phony cycles should warn or print an error.
  bool phony_cycle_should_err;
>>>>>>> 87111bff
};

/// The Ninja main() loads up a series of data structures; various tools need
/// to poke into these, so store them as fields on an object.
struct NinjaMain : public BuildLogUser {
  NinjaMain(const char* ninja_command, const BuildConfig& config) :
      ninja_command_(ninja_command), config_(config) {}

  /// Command line used to run Ninja.
  const char* ninja_command_;

  /// Build configuration set from flags (e.g. parallelism).
  const BuildConfig& config_;

  /// Loaded state (rules, nodes).
  State state_;

  /// Functions for accesssing the disk.
  RealDiskInterface disk_interface_;

  /// The build directory, used for storing the build log etc.
  string build_dir_;

  BuildLog build_log_;
  DepsLog deps_log_;

  /// The type of functions that are the entry points to tools (subcommands).
  typedef int (NinjaMain::*ToolFunc)(const Options*, int, char**);

  /// Get the Node for a given command-line path, handling features like
  /// spell correction.
  Node* CollectTarget(const char* cpath, string* err);

  /// CollectTarget for all command-line arguments, filling in \a targets.
  bool CollectTargetsFromArgs(int argc, char* argv[],
                              vector<Node*>* targets, string* err);

  // The various subcommands, run via "-t XXX".
  int ToolGraph(const Options* options, int argc, char* argv[]);
  int ToolQuery(const Options* options, int argc, char* argv[]);
  int ToolDeps(const Options* options, int argc, char* argv[]);
  int ToolBrowse(const Options* options, int argc, char* argv[]);
  int ToolMSVC(const Options* options, int argc, char* argv[]);
  int ToolTargets(const Options* options, int argc, char* argv[]);
  int ToolCommands(const Options* options, int argc, char* argv[]);
  int ToolClean(const Options* options, int argc, char* argv[]);
  int ToolCompilationDatabase(const Options* options, int argc, char* argv[]);
  int ToolRecompact(const Options* options, int argc, char* argv[]);
  int ToolUrtle(const Options* options, int argc, char** argv);

  /// Open the build log.
  /// @return false on error.
  bool OpenBuildLog(bool recompact_only = false);

  /// Open the deps log: load it, then open for writing.
  /// @return false on error.
  bool OpenDepsLog(bool recompact_only = false);

  /// Ensure the build directory exists, creating it if necessary.
  /// @return false on error.
  bool EnsureBuildDirExists();

  /// Rebuild the manifest, if necessary.
  /// Fills in \a err on error.
  /// @return true if the manifest was rebuilt.
  bool RebuildManifest(const char* input_file, string* err);

  /// Build the targets listed on the command line.
  /// @return an exit code.
  int RunBuild(int argc, char** argv);

  /// Dump the output requested by '-d stats'.
  void DumpMetrics();

  virtual bool IsPathDead(StringPiece s) const {
    Node* n = state_.LookupNode(s);
    if (!n || !n->in_edge())
      return false;
    // Just checking n isn't enough: If an old output is both in the build log
    // and in the deps log, it will have a Node object in state_.  (It will also
    // have an in edge if one of its inputs is another output that's in the deps
    // log, but having a deps edge product an output thats input to another deps
    // edge is rare, and the first recompaction will delete all old outputs from
    // the deps log, and then a second recompaction will clear the build log,
    // which seems good enough for this corner case.)
    // Do keep entries around for files which still exist on disk, for
    // generators that want to use this information.
    string err;
    TimeStamp mtime = disk_interface_.Stat(s.AsString(), &err);
    if (mtime == -1)
      Error("%s", err.c_str());  // Log and ignore Stat() errors.
    return mtime == 0;
  }
};

/// Subtools, accessible via "-t foo".
struct Tool {
  /// Short name of the tool.
  const char* name;

  /// Description (shown in "-t list").
  const char* desc;

  /// When to run the tool.
  enum {
    /// Run after parsing the command-line flags and potentially changing
    /// the current working directory (as early as possible).
    RUN_AFTER_FLAGS,

    /// Run after loading build.ninja.
    RUN_AFTER_LOAD,

    /// Run after loading the build/deps logs.
    RUN_AFTER_LOGS,
  } when;

  /// Implementation of the tool.
  NinjaMain::ToolFunc func;
};

/// Print usage information.
void Usage(const BuildConfig& config) {
  fprintf(stderr,
"usage: ninja [options] [targets...]\n"
"\n"
"if targets are unspecified, builds the 'default' target (see manual).\n"
"\n"
"options:\n"
"  --version  print ninja version (\"%s\")\n"
"\n"
"  -C DIR   change to DIR before doing anything else\n"
"  -f FILE  specify input build file [default=build.ninja]\n"
"\n"
"  -j N     run N jobs in parallel [default=%d, derived from CPUs available]\n"
"  -k N     keep going until N jobs fail [default=1]\n"
"  -l N     do not start new jobs if the load average is greater than N\n"
"  -n       dry run (don't run commands but act like they succeeded)\n"
"  -v       show all command lines while building\n"
"\n"
"  -d MODE  enable debugging (use -d list to list modes)\n"
"  -t TOOL  run a subtool (use -t list to list subtools)\n"
"    terminates toplevel options; further flags are passed to the tool\n"
"  -w FLAG  adjust warnings (use -w list to list warnings)\n",
          kNinjaVersion, config.parallelism);
}

/// Choose a default value for the -j (parallelism) flag.
int GuessParallelism() {
  switch (int processors = GetProcessorCount()) {
  case 0:
  case 1:
    return 2;
  case 2:
    return 3;
  default:
    return processors + 2;
  }
}

/// Rebuild the build manifest, if necessary.
/// Returns true if the manifest was rebuilt.
bool NinjaMain::RebuildManifest(const char* input_file, string* err) {
  string path = input_file;
  uint64_t slash_bits;  // Unused because this path is only used for lookup.
  if (!CanonicalizePath(&path, &slash_bits, err))
    return false;
  Node* node = state_.LookupNode(path);
  if (!node)
    return false;

  Builder builder(&state_, config_, &build_log_, &deps_log_, &disk_interface_);
  if (!builder.AddTarget(node, err))
    return false;

  if (builder.AlreadyUpToDate())
    return false;  // Not an error, but we didn't rebuild.

  if (!builder.Build(err))
    return false;

  // The manifest was only rebuilt if it is now dirty (it may have been cleaned
  // by a restat).
  if (!node->dirty()) {
    // Reset the state to prevent problems like
    // https://github.com/ninja-build/ninja/issues/874
    state_.Reset();
    return false;
  }

  return true;
}

Node* NinjaMain::CollectTarget(const char* cpath, string* err) {
  string path = cpath;
  uint64_t slash_bits;
  if (!CanonicalizePath(&path, &slash_bits, err))
    return NULL;

  // Special syntax: "foo.cc^" means "the first output of foo.cc".
  bool first_dependent = false;
  if (!path.empty() && path[path.size() - 1] == '^') {
    path.resize(path.size() - 1);
    first_dependent = true;
  }

  Node* node = state_.LookupNode(path);
  if (node) {
    if (first_dependent) {
      if (node->out_edges().empty()) {
        *err = "'" + path + "' has no out edge";
        return NULL;
      }
      Edge* edge = node->out_edges()[0];
      if (edge->outputs_.empty()) {
        edge->Dump();
        Fatal("edge has no outputs");
      }
      node = edge->outputs_[0];
    }
    return node;
  } else {
    *err =
        "unknown target '" + Node::PathDecanonicalized(path, slash_bits) + "'";
    if (path == "clean") {
      *err += ", did you mean 'ninja -t clean'?";
    } else if (path == "help") {
      *err += ", did you mean 'ninja -h'?";
    } else {
      Node* suggestion = state_.SpellcheckNode(path);
      if (suggestion) {
        *err += ", did you mean '" + suggestion->path() + "'?";
      }
    }
    return NULL;
  }
}

bool NinjaMain::CollectTargetsFromArgs(int argc, char* argv[],
                                       vector<Node*>* targets, string* err) {
  if (argc == 0) {
    *targets = state_.DefaultNodes(err);
    return err->empty();
  }

  for (int i = 0; i < argc; ++i) {
    Node* node = CollectTarget(argv[i], err);
    if (node == NULL)
      return false;
    targets->push_back(node);
  }
  return true;
}

int NinjaMain::ToolGraph(const Options* options, int argc, char* argv[]) {
  vector<Node*> nodes;
  string err;
  if (!CollectTargetsFromArgs(argc, argv, &nodes, &err)) {
    Error("%s", err.c_str());
    return 1;
  }

  GraphViz graph;
  graph.Start();
  for (vector<Node*>::const_iterator n = nodes.begin(); n != nodes.end(); ++n)
    graph.AddTarget(*n);
  graph.Finish();

  return 0;
}

int NinjaMain::ToolQuery(const Options* options, int argc, char* argv[]) {
  if (argc == 0) {
    Error("expected a target to query");
    return 1;
  }

  for (int i = 0; i < argc; ++i) {
    string err;
    Node* node = CollectTarget(argv[i], &err);
    if (!node) {
      Error("%s", err.c_str());
      return 1;
    }

    printf("%s:\n", node->path().c_str());
    if (Edge* edge = node->in_edge()) {
      printf("  input: %s\n", edge->rule_->name().c_str());
      for (int in = 0; in < (int)edge->inputs_.size(); in++) {
        const char* label = "";
        if (edge->is_implicit(in))
          label = "| ";
        else if (edge->is_order_only(in))
          label = "|| ";
        printf("    %s%s\n", label, edge->inputs_[in]->path().c_str());
      }
    }
    printf("  outputs:\n");
    for (vector<Edge*>::const_iterator edge = node->out_edges().begin();
         edge != node->out_edges().end(); ++edge) {
      for (vector<Node*>::iterator out = (*edge)->outputs_.begin();
           out != (*edge)->outputs_.end(); ++out) {
        printf("    %s\n", (*out)->path().c_str());
      }
    }
  }
  return 0;
}

#if defined(NINJA_HAVE_BROWSE)
int NinjaMain::ToolBrowse(const Options* options, int argc, char* argv[]) {
  RunBrowsePython(&state_, ninja_command_, options->input_file, argc, argv);
  // If we get here, the browse failed.
  return 1;
}
#endif  // _WIN32

#if defined(_MSC_VER)
int NinjaMain::ToolMSVC(const Options* options, int argc, char* argv[]) {
  // Reset getopt: push one argument onto the front of argv, reset optind.
  argc++;
  argv--;
  optind = 0;
  return MSVCHelperMain(argc, argv);
}
#endif

int ToolTargetsList(const vector<Node*>& nodes, int depth, int indent) {
  for (vector<Node*>::const_iterator n = nodes.begin();
       n != nodes.end();
       ++n) {
    for (int i = 0; i < indent; ++i)
      printf("  ");
    const char* target = (*n)->path().c_str();
    if ((*n)->in_edge()) {
      printf("%s: %s\n", target, (*n)->in_edge()->rule_->name().c_str());
      if (depth > 1 || depth <= 0)
        ToolTargetsList((*n)->in_edge()->inputs_, depth - 1, indent + 1);
    } else {
      printf("%s\n", target);
    }
  }
  return 0;
}

int ToolTargetsSourceList(State* state) {
  for (vector<Edge*>::iterator e = state->edges_.begin();
       e != state->edges_.end(); ++e) {
    for (vector<Node*>::iterator inps = (*e)->inputs_.begin();
         inps != (*e)->inputs_.end(); ++inps) {
      if (!(*inps)->in_edge())
        printf("%s\n", (*inps)->path().c_str());
    }
  }
  return 0;
}

int ToolTargetsList(State* state, const string& rule_name) {
  set<string> rules;

  // Gather the outputs.
  for (vector<Edge*>::iterator e = state->edges_.begin();
       e != state->edges_.end(); ++e) {
    if ((*e)->rule_->name() == rule_name) {
      for (vector<Node*>::iterator out_node = (*e)->outputs_.begin();
           out_node != (*e)->outputs_.end(); ++out_node) {
        rules.insert((*out_node)->path());
      }
    }
  }

  // Print them.
  for (set<string>::const_iterator i = rules.begin();
       i != rules.end(); ++i) {
    printf("%s\n", (*i).c_str());
  }

  return 0;
}

int ToolTargetsList(State* state) {
  for (vector<Edge*>::iterator e = state->edges_.begin();
       e != state->edges_.end(); ++e) {
    for (vector<Node*>::iterator out_node = (*e)->outputs_.begin();
         out_node != (*e)->outputs_.end(); ++out_node) {
      printf("%s: %s\n",
             (*out_node)->path().c_str(),
             (*e)->rule_->name().c_str());
    }
  }
  return 0;
}

int NinjaMain::ToolDeps(const Options* options, int argc, char** argv) {
  vector<Node*> nodes;
  if (argc == 0) {
    for (vector<Node*>::const_iterator ni = deps_log_.nodes().begin();
         ni != deps_log_.nodes().end(); ++ni) {
      if (deps_log_.IsDepsEntryLiveFor(*ni))
        nodes.push_back(*ni);
    }
  } else {
    string err;
    if (!CollectTargetsFromArgs(argc, argv, &nodes, &err)) {
      Error("%s", err.c_str());
      return 1;
    }
  }

  RealDiskInterface disk_interface;
  for (vector<Node*>::iterator it = nodes.begin(), end = nodes.end();
       it != end; ++it) {
    DepsLog::Deps* deps = deps_log_.GetDeps(*it);
    if (!deps) {
      printf("%s: deps not found\n", (*it)->path().c_str());
      continue;
    }

    string err;
    TimeStamp mtime = disk_interface.Stat((*it)->path(), &err);
    if (mtime == -1)
      Error("%s", err.c_str());  // Log and ignore Stat() errors;
    printf("%s: #deps %d, deps mtime %d (%s)\n",
           (*it)->path().c_str(), deps->node_count, deps->mtime,
           (!mtime || mtime > deps->mtime ? "STALE":"VALID"));
    for (int i = 0; i < deps->node_count; ++i)
      printf("    %s\n", deps->nodes[i]->path().c_str());
    printf("\n");
  }

  return 0;
}

int NinjaMain::ToolTargets(const Options* options, int argc, char* argv[]) {
  int depth = 1;
  if (argc >= 1) {
    string mode = argv[0];
    if (mode == "rule") {
      string rule;
      if (argc > 1)
        rule = argv[1];
      if (rule.empty())
        return ToolTargetsSourceList(&state_);
      else
        return ToolTargetsList(&state_, rule);
    } else if (mode == "depth") {
      if (argc > 1)
        depth = atoi(argv[1]);
    } else if (mode == "all") {
      return ToolTargetsList(&state_);
    } else {
      const char* suggestion =
          SpellcheckString(mode.c_str(), "rule", "depth", "all", NULL);
      if (suggestion) {
        Error("unknown target tool mode '%s', did you mean '%s'?",
              mode.c_str(), suggestion);
      } else {
        Error("unknown target tool mode '%s'", mode.c_str());
      }
      return 1;
    }
  }

  string err;
  vector<Node*> root_nodes = state_.RootNodes(&err);
  if (err.empty()) {
    return ToolTargetsList(root_nodes, depth, 0);
  } else {
    Error("%s", err.c_str());
    return 1;
  }
}

enum PrintCommandMode { PCM_Single, PCM_All };
void PrintCommands(Edge* edge, set<Edge*>* seen, PrintCommandMode mode) {
  if (!edge)
    return;
  if (!seen->insert(edge).second)
    return;

  if (mode == PCM_All) {
    for (vector<Node*>::iterator in = edge->inputs_.begin();
         in != edge->inputs_.end(); ++in)
      PrintCommands((*in)->in_edge(), seen, mode);
  }

  if (!edge->is_phony())
    puts(edge->EvaluateCommand().c_str());
}

int NinjaMain::ToolCommands(const Options* options, int argc, char* argv[]) {
  // The clean tool uses getopt, and expects argv[0] to contain the name of
  // the tool, i.e. "commands".
  ++argc;
  --argv;

  PrintCommandMode mode = PCM_All;

  optind = 1;
  int opt;
  while ((opt = getopt(argc, argv, const_cast<char*>("hs"))) != -1) {
    switch (opt) {
    case 's':
      mode = PCM_Single;
      break;
    case 'h':
    default:
      printf("usage: ninja -t commands [options] [targets]\n"
"\n"
"options:\n"
"  -s     only print the final command to build [target], not the whole chain\n"
             );
    return 1;
    }
  }
  argv += optind;
  argc -= optind;

  vector<Node*> nodes;
  string err;
  if (!CollectTargetsFromArgs(argc, argv, &nodes, &err)) {
    Error("%s", err.c_str());
    return 1;
  }

  set<Edge*> seen;
  for (vector<Node*>::iterator in = nodes.begin(); in != nodes.end(); ++in)
    PrintCommands((*in)->in_edge(), &seen, mode);

  return 0;
}

int NinjaMain::ToolClean(const Options* options, int argc, char* argv[]) {
  // The clean tool uses getopt, and expects argv[0] to contain the name of
  // the tool, i.e. "clean".
  argc++;
  argv--;

  bool generator = false;
  bool clean_rules = false;

  optind = 1;
  int opt;
  while ((opt = getopt(argc, argv, const_cast<char*>("hgr"))) != -1) {
    switch (opt) {
    case 'g':
      generator = true;
      break;
    case 'r':
      clean_rules = true;
      break;
    case 'h':
    default:
      printf("usage: ninja -t clean [options] [targets]\n"
"\n"
"options:\n"
"  -g     also clean files marked as ninja generator output\n"
"  -r     interpret targets as a list of rules to clean instead\n"
             );
    return 1;
    }
  }
  argv += optind;
  argc -= optind;

  if (clean_rules && argc == 0) {
    Error("expected a rule to clean");
    return 1;
  }

  Cleaner cleaner(&state_, config_);
  if (argc >= 1) {
    if (clean_rules)
      return cleaner.CleanRules(argc, argv);
    else
      return cleaner.CleanTargets(argc, argv);
  } else {
    return cleaner.CleanAll(generator);
  }
}

void EncodeJSONString(const char *str) {
  while (*str) {
    if (*str == '"' || *str == '\\')
      putchar('\\');
    putchar(*str);
    str++;
  }
}

int NinjaMain::ToolCompilationDatabase(const Options* options, int argc, char* argv[]) {
  bool first = true;
  vector<char> cwd;

  do {
    cwd.resize(cwd.size() + 1024);
    errno = 0;
  } while (!getcwd(&cwd[0], cwd.size()) && errno == ERANGE);
  if (errno != 0 && errno != ERANGE) {
    Error("cannot determine working directory: %s", strerror(errno));
    return 1;
  }

  putchar('[');
  for (vector<Edge*>::iterator e = state_.edges_.begin();
       e != state_.edges_.end(); ++e) {
    if ((*e)->inputs_.empty())
      continue;
    for (int i = 0; i != argc; ++i) {
      if ((*e)->rule_->name() == argv[i]) {
        if (!first)
          putchar(',');

        printf("\n  {\n    \"directory\": \"");
        EncodeJSONString(&cwd[0]);
        printf("\",\n    \"command\": \"");
        EncodeJSONString((*e)->EvaluateCommand().c_str());
        printf("\",\n    \"file\": \"");
        EncodeJSONString((*e)->inputs_[0]->path().c_str());
        printf("\"\n  }");

        first = false;
      }
    }
  }

  puts("\n]");
  return 0;
}

int NinjaMain::ToolRecompact(const Options* options, int argc, char* argv[]) {
  if (!EnsureBuildDirExists())
    return 1;

  if (!OpenBuildLog(/*recompact_only=*/true) ||
      !OpenDepsLog(/*recompact_only=*/true))
    return 1;

  return 0;
}

int NinjaMain::ToolUrtle(const Options* options, int argc, char** argv) {
  // RLE encoded.
  const char* urtle =
" 13 ,3;2!2;\n8 ,;<11!;\n5 `'<10!(2`'2!\n11 ,6;, `\\. `\\9 .,c13$ec,.\n6 "
",2;11!>; `. ,;!2> .e8$2\".2 \"?7$e.\n <:<8!'` 2.3,.2` ,3!' ;,(?7\";2!2'<"
"; `?6$PF ,;,\n2 `'4!8;<!3'`2 3! ;,`'2`2'3!;4!`2.`!;2 3,2 .<!2'`).\n5 3`5"
"'2`9 `!2 `4!><3;5! J2$b,`!>;2!:2!`,d?b`!>\n26 `'-;,(<9!> $F3 )3.:!.2 d\""
"2 ) !>\n30 7`2'<3!- \"=-='5 .2 `2-=\",!>\n25 .ze9$er2 .,cd16$bc.'\n22 .e"
"14$,26$.\n21 z45$c .\n20 J50$c\n20 14$P\"`?34$b\n20 14$ dbc `2\"?22$?7$c"
"\n20 ?18$c.6 4\"8?4\" c8$P\n9 .2,.8 \"20$c.3 ._14 J9$\n .2,2c9$bec,.2 `?"
"21$c.3`4%,3%,3 c8$P\"\n22$c2 2\"?21$bc2,.2` .2,c7$P2\",cb\n23$b bc,.2\"2"
"?14$2F2\"5?2\",J5$P\" ,zd3$\n24$ ?$3?%3 `2\"2?12$bcucd3$P3\"2 2=7$\n23$P"
"\" ,3;<5!>2;,. `4\"6?2\"2 ,9;, `\"?2$\n";
  int count = 0;
  for (const char* p = urtle; *p; p++) {
    if ('0' <= *p && *p <= '9') {
      count = count*10 + *p - '0';
    } else {
      for (int i = 0; i < max(count, 1); ++i)
        printf("%c", *p);
      count = 0;
    }
  }
  return 0;
}

/// Find the function to execute for \a tool_name and return it via \a func.
/// Returns a Tool, or NULL if Ninja should exit.
const Tool* ChooseTool(const string& tool_name) {
  static const Tool kTools[] = {
#if defined(NINJA_HAVE_BROWSE)
    { "browse", "browse dependency graph in a web browser",
      Tool::RUN_AFTER_LOAD, &NinjaMain::ToolBrowse },
#endif
#if defined(_MSC_VER)
    { "msvc", "build helper for MSVC cl.exe (EXPERIMENTAL)",
      Tool::RUN_AFTER_FLAGS, &NinjaMain::ToolMSVC },
#endif
    { "clean", "clean built files",
      Tool::RUN_AFTER_LOAD, &NinjaMain::ToolClean },
    { "commands", "list all commands required to rebuild given targets",
      Tool::RUN_AFTER_LOAD, &NinjaMain::ToolCommands },
    { "deps", "show dependencies stored in the deps log",
      Tool::RUN_AFTER_LOGS, &NinjaMain::ToolDeps },
    { "graph", "output graphviz dot file for targets",
      Tool::RUN_AFTER_LOAD, &NinjaMain::ToolGraph },
    { "query", "show inputs/outputs for a path",
      Tool::RUN_AFTER_LOGS, &NinjaMain::ToolQuery },
    { "targets",  "list targets by their rule or depth in the DAG",
      Tool::RUN_AFTER_LOAD, &NinjaMain::ToolTargets },
    { "compdb",  "dump JSON compilation database to stdout",
      Tool::RUN_AFTER_LOAD, &NinjaMain::ToolCompilationDatabase },
    { "recompact",  "recompacts ninja-internal data structures",
      Tool::RUN_AFTER_LOAD, &NinjaMain::ToolRecompact },
    { "urtle", NULL,
      Tool::RUN_AFTER_FLAGS, &NinjaMain::ToolUrtle },
    { NULL, NULL, Tool::RUN_AFTER_FLAGS, NULL }
  };

  if (tool_name == "list") {
    printf("ninja subtools:\n");
    for (const Tool* tool = &kTools[0]; tool->name; ++tool) {
      if (tool->desc)
        printf("%10s  %s\n", tool->name, tool->desc);
    }
    return NULL;
  }

  for (const Tool* tool = &kTools[0]; tool->name; ++tool) {
    if (tool->name == tool_name)
      return tool;
  }

  vector<const char*> words;
  for (const Tool* tool = &kTools[0]; tool->name; ++tool)
    words.push_back(tool->name);
  const char* suggestion = SpellcheckStringV(tool_name, words);
  if (suggestion) {
    Fatal("unknown tool '%s', did you mean '%s'?",
          tool_name.c_str(), suggestion);
  } else {
    Fatal("unknown tool '%s'", tool_name.c_str());
  }
  return NULL;  // Not reached.
}

/// Enable a debugging mode.  Returns false if Ninja should exit instead
/// of continuing.
bool DebugEnable(const string& name) {
  if (name == "list") {
    printf("debugging modes:\n"
"  stats        print operation counts/timing info\n"
"  explain      explain what caused a command to execute\n"
"  keepdepfile  don't delete depfiles after they're read by ninja\n"
"  keeprsp      don't delete @response files on success\n"
#ifdef _WIN32
"  nostatcache  don't batch stat() calls per directory and cache them\n"
#endif
"multiple modes can be enabled via -d FOO -d BAR\n");
    return false;
  } else if (name == "stats") {
    g_metrics = new Metrics;
    return true;
  } else if (name == "explain") {
    g_explaining = true;
    return true;
  } else if (name == "keepdepfile") {
    g_keep_depfile = true;
    return true;
  } else if (name == "keeprsp") {
    g_keep_rsp = true;
    return true;
  } else if (name == "nostatcache") {
    g_experimental_statcache = false;
    return true;
  } else {
    const char* suggestion =
        SpellcheckString(name.c_str(),
                         "stats", "explain", "keepdepfile", "keeprsp",
                         "nostatcache", NULL);
    if (suggestion) {
      Error("unknown debug setting '%s', did you mean '%s'?",
            name.c_str(), suggestion);
    } else {
      Error("unknown debug setting '%s'", name.c_str());
    }
    return false;
  }
}

/// Set a warning flag.  Returns false if Ninja should exit instead  of
/// continuing.
bool WarningEnable(const string& name, Options* options) {
  if (name == "list") {
    printf("warning flags:\n"
"  dupbuild={err,warn}  multiple build lines for one target\n"
"  phonycycle={err,warn}  phony build statement references itself\n");
    return false;
  } else if (name == "dupbuild=err") {
    options->dupe_edges_should_err = true;
    return true;
  } else if (name == "dupbuild=warn") {
    options->dupe_edges_should_err = false;
    return true;
  } else if (name == "phonycycle=err") {
    options->phony_cycle_should_err = true;
    return true;
  } else if (name == "phonycycle=warn") {
    options->phony_cycle_should_err = false;
    return true;
  } else {
    const char* suggestion =
        SpellcheckString(name.c_str(), "dupbuild=err", "dupbuild=warn",
                         "phonycycle=err", "phonycycle=warn", NULL);
    if (suggestion) {
      Error("unknown warning flag '%s', did you mean '%s'?",
            name.c_str(), suggestion);
    } else {
      Error("unknown warning flag '%s'", name.c_str());
    }
    return false;
  }
}

bool NinjaMain::OpenBuildLog(bool recompact_only) {
  string log_path = ".ninja_log";
  if (!build_dir_.empty())
    log_path = build_dir_ + "/" + log_path;

  string err;
  if (!build_log_.Load(log_path, &err)) {
    Error("loading build log %s: %s", log_path.c_str(), err.c_str());
    return false;
  }
  if (!err.empty()) {
    // Hack: Load() can return a warning via err by returning true.
    Warning("%s", err.c_str());
    err.clear();
  }

  if (recompact_only) {
    bool success = build_log_.Recompact(log_path, *this, &err);
    if (!success)
      Error("failed recompaction: %s", err.c_str());
    return success;
  }

  if (!config_.dry_run) {
    if (!build_log_.OpenForWrite(log_path, *this, &err)) {
      Error("opening build log: %s", err.c_str());
      return false;
    }
  }

  return true;
}

/// Open the deps log: load it, then open for writing.
/// @return false on error.
bool NinjaMain::OpenDepsLog(bool recompact_only) {
  string path = ".ninja_deps";
  if (!build_dir_.empty())
    path = build_dir_ + "/" + path;

  string err;
  if (!deps_log_.Load(path, &state_, &err)) {
    Error("loading deps log %s: %s", path.c_str(), err.c_str());
    return false;
  }
  if (!err.empty()) {
    // Hack: Load() can return a warning via err by returning true.
    Warning("%s", err.c_str());
    err.clear();
  }

  if (recompact_only) {
    bool success = deps_log_.Recompact(path, disk_interface_, &err);
    if (!success)
      Error("failed recompaction: %s", err.c_str());
    return success;
  }

  if (!config_.dry_run) {
    if (!deps_log_.OpenForWrite(path, disk_interface_, &err)) {
      Error("opening deps log: %s", err.c_str());
      return false;
    }
  }

  return true;
}

void NinjaMain::DumpMetrics() {
  g_metrics->Report();

  printf("\n");
  int count = (int)state_.paths_.size();
  int buckets = (int)state_.paths_.bucket_count();
  printf("path->node hash load %.2f (%d entries / %d buckets)\n",
         count / (double) buckets, count, buckets);
}

bool NinjaMain::EnsureBuildDirExists() {
  build_dir_ = state_.bindings_.LookupVariable("builddir");
  if (!build_dir_.empty() && !config_.dry_run) {
    if (!disk_interface_.MakeDirs(build_dir_ + "/.") && errno != EEXIST) {
      Error("creating build directory %s: %s",
            build_dir_.c_str(), strerror(errno));
      return false;
    }
  }
  return true;
}

int NinjaMain::RunBuild(int argc, char** argv) {
  string err;
  vector<Node*> targets;
  if (!CollectTargetsFromArgs(argc, argv, &targets, &err)) {
    Error("%s", err.c_str());
    return 1;
  }

  disk_interface_.AllowStatCache(g_experimental_statcache);

  Builder builder(&state_, config_, &build_log_, &deps_log_, &disk_interface_);
  for (size_t i = 0; i < targets.size(); ++i) {
    if (!builder.AddTarget(targets[i], &err)) {
      if (!err.empty()) {
        Error("%s", err.c_str());
        return 1;
      } else {
        // Added a target that is already up-to-date; not really
        // an error.
      }
    }
  }

  // Make sure restat rules do not see stale timestamps.
  disk_interface_.AllowStatCache(false);

  if (builder.AlreadyUpToDate()) {
    printf("ninja: no work to do.\n");
    return 0;
  }

  if (!builder.Build(&err)) {
    printf("ninja: build stopped: %s.\n", err.c_str());
    if (err.find("interrupted by user") != string::npos) {
      return 2;
    }
    return 1;
  }

  return 0;
}

#ifdef _MSC_VER

/// This handler processes fatal crashes that you can't catch
/// Test example: C++ exception in a stack-unwind-block
/// Real-world example: ninja launched a compiler to process a tricky
/// C++ input file. The compiler got itself into a state where it
/// generated 3 GB of output and caused ninja to crash.
void TerminateHandler() {
  CreateWin32MiniDump(NULL);
  Fatal("terminate handler called");
}

/// On Windows, we want to prevent error dialogs in case of exceptions.
/// This function handles the exception, and writes a minidump.
int ExceptionFilter(unsigned int code, struct _EXCEPTION_POINTERS *ep) {
  Error("exception: 0x%X", code);  // e.g. EXCEPTION_ACCESS_VIOLATION
  fflush(stderr);
  CreateWin32MiniDump(ep);
  return EXCEPTION_EXECUTE_HANDLER;
}

#endif  // _MSC_VER

/// Parse argv for command-line options.
/// Returns an exit code, or -1 if Ninja should continue.
int ReadFlags(int* argc, char*** argv,
              Options* options, BuildConfig* config) {
  config->parallelism = GuessParallelism();

  enum { OPT_VERSION = 1 };
  const option kLongOptions[] = {
    { "help", no_argument, NULL, 'h' },
    { "version", no_argument, NULL, OPT_VERSION },
    { NULL, 0, NULL, 0 }
  };

  int opt;
  while (!options->tool &&
         (opt = getopt_long(*argc, *argv, "d:f:j:k:l:nt:vw:C:ph", kLongOptions,
                            NULL)) != -1) {
    switch (opt) {
      case 'd':
        if (!DebugEnable(optarg))
          return 1;
        break;
      case 'f':
        options->input_file = optarg;
        break;
      case 'j': {
        char* end;
        int value = strtol(optarg, &end, 10);
        if (*end != 0 || value <= 0)
          Fatal("invalid -j parameter");
        config->parallelism = value;
        break;
      }
      case 'k': {
        char* end;
        int value = strtol(optarg, &end, 10);
        if (*end != 0)
          Fatal("-k parameter not numeric; did you mean -k 0?");

        // We want to go until N jobs fail, which means we should allow
        // N failures and then stop.  For N <= 0, INT_MAX is close enough
        // to infinite for most sane builds.
        config->failures_allowed = value > 0 ? value : INT_MAX;
        break;
      }
      case 'l': {
        char* end;
        double value = strtod(optarg, &end);
        if (end == optarg)
          Fatal("-l parameter not numeric: did you mean -l 0.0?");
        config->max_load_average = value;
        break;
      }
      case 'n':
        config->dry_run = true;
        break;
      case 't':
        options->tool = ChooseTool(optarg);
        if (!options->tool)
          return 0;
        break;
      case 'v':
        config->verbosity = BuildConfig::VERBOSE;
        break;
      case 'w':
        if (!WarningEnable(optarg, options))
          return 1;
        break;
      case 'C':
        options->working_dir = optarg;
        break;
      case 'p':
        options->persistent = true;
        break;
      case OPT_VERSION:
        printf("%s\n", kNinjaVersion);
        return 0;
      case 'h':
      default:
        Usage(*config);
        return 1;
    }
  }
  *argv += optind;
  *argc -= optind;

  return -1;
}

static void WaitForInput(const BuildConfig& config) {
  static char* buf = nullptr;
  static size_t len = 0;

  if (config.verbosity == BuildConfig::VERBOSE) {
    fprintf(stderr, "ninja waiting for input...\n");
  }
  ssize_t rc = getline(&buf, &len, stdin);
  if (rc < 0) {
    exit(0);
  }
}

NORETURN void real_main(int argc, char** argv) {
  // Use exit() instead of return in this function to avoid potentially
  // expensive cleanup when destructing NinjaMain.
  BuildConfig config;
  Options options = {};
  options.input_file = "build.ninja";

  setvbuf(stdout, NULL, _IOLBF, BUFSIZ);
  const char* ninja_command = argv[0];

  int exit_code = ReadFlags(&argc, &argv, &options, &config);
  if (exit_code >= 0)
    exit(exit_code);

  if (options.working_dir) {
    // The formatting of this string, complete with funny quotes, is
    // so Emacs can properly identify that the cwd has changed for
    // subsequent commands.
    // Don't print this if a tool is being used, so that tool output
    // can be piped into a file without this string showing up.
    if (!options.tool)
      printf("ninja: Entering directory `%s'\n", options.working_dir);
    if (chdir(options.working_dir) < 0) {
      Fatal("chdir to '%s' - %s", options.working_dir, strerror(errno));
    }
  }

  if (options.tool && options.tool->when == Tool::RUN_AFTER_FLAGS) {
    // None of the RUN_AFTER_FLAGS actually use a NinjaMain, but it's needed
    // by other tools.
    NinjaMain ninja(ninja_command, config);
    exit((ninja.*options.tool->func)(&options, argc, argv));
  }

  // Limit number of rebuilds, to prevent infinite loops.
  const int kCycleLimit = 100;
  for (int cycle = 1; cycle <= kCycleLimit; ++cycle) {
    NinjaMain ninja(ninja_command, config);

    ManifestParserOptions parser_opts;
    if (options.dupe_edges_should_err) {
      parser_opts.dupe_edge_action_ = kDupeEdgeActionError;
    }
    if (options.phony_cycle_should_err) {
      parser_opts.phony_cycle_action_ = kPhonyCycleActionError;
    }
    ManifestParser parser(&ninja.state_, &ninja.disk_interface_, parser_opts);
    string err;
    if (!parser.Load(options.input_file, &err)) {
      Error("%s", err.c_str());
      exit(1);
    }

    if (options.tool && options.tool->when == Tool::RUN_AFTER_LOAD)
      exit((ninja.*options.tool->func)(&options, argc, argv));

    if (!ninja.EnsureBuildDirExists())
      exit(1);

    if (!ninja.OpenBuildLog() || !ninja.OpenDepsLog())
      exit(1);

    if (options.tool && options.tool->when == Tool::RUN_AFTER_LOGS)
      exit((ninja.*options.tool->func)(&options, argc, argv));

    // Attempt to rebuild the manifest before building anything else
    if (ninja.RebuildManifest(options.input_file, &err)) {
      // In dry_run mode the regeneration will succeed without changing the
      // manifest forever. Better to return immediately.
      if (config.dry_run)
        exit(0);
      // Start the build over with the new manifest.
      continue;
    } else if (!err.empty()) {
      Error("rebuilding '%s': %s", options.input_file, err.c_str());
      exit(1);
    }

    int result = 0;
    do {
      Stopwatch stopwatch;

      if (options.persistent) {
        WaitForInput(config);
        stopwatch.Restart();
      }

      result = ninja.RunBuild(argc, argv);
      if (options.persistent) {
        fprintf(stderr, "build %s in %0.3f seconds\n",
                result == 0 ? "succeeded" : "failed", stopwatch.Elapsed());
        ninja.state_.Reset();
      }
    } while (options.persistent);

    if (g_metrics)
      ninja.DumpMetrics();
    exit(result);
  }

  Error("manifest '%s' still dirty after %d tries\n",
      options.input_file, kCycleLimit);
  exit(1);
}

}  // anonymous namespace

int main(int argc, char** argv) {
#if defined(_MSC_VER)
  // Set a handler to catch crashes not caught by the __try..__except
  // block (e.g. an exception in a stack-unwind-block).
  std::set_terminate(TerminateHandler);
  __try {
    // Running inside __try ... __except suppresses any Windows error
    // dialogs for errors such as bad_alloc.
    real_main(argc, argv);
  }
  __except(ExceptionFilter(GetExceptionCode(), GetExceptionInformation())) {
    // Common error situations return exitCode=1. 2 was chosen to
    // indicate a more serious problem.
    return 2;
  }
#else
  real_main(argc, argv);
#endif
}<|MERGE_RESOLUTION|>--- conflicted
+++ resolved
@@ -76,13 +76,11 @@
   /// Whether duplicate rules for one target should warn or print an error.
   bool dupe_edges_should_err;
 
-<<<<<<< HEAD
+  /// Whether phony cycles should warn or print an error.
+  bool phony_cycle_should_err;
+
   /// Whether to remain persistent.
   bool persistent;
-=======
-  /// Whether phony cycles should warn or print an error.
-  bool phony_cycle_should_err;
->>>>>>> 87111bff
 };
 
 /// The Ninja main() loads up a series of data structures; various tools need
